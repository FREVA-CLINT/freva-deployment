--- conflicted
+++ resolved
@@ -50,13 +50,8 @@
 
 ## hosts = "db-[99:101]-node.example.com"
 [databrowser]
-<<<<<<< HEAD
-## Set the hostnames running the databrowser service
-hosts = ""
-=======
 ## Set the host names running the databrowser service
 hosts = "localhost"
->>>>>>> ff6b47b4
 
 [db]
 ## Set the host names running the mariadb service
@@ -110,18 +105,9 @@
 vault_playbook = ""
 
 [databrowser.config]
-<<<<<<< HEAD
-## Config variables for the solr service
-solr_port = 8983
-
-# Set the memory for the solr server
-solr_mem = "4g"
-
-=======
 # Set the memory for the solr server (solr is the search engine in the background)
 solr_mem = "1g"
 
->>>>>>> ff6b47b4
 # Set the port the databrowser should be running on
 databrowser_port = 7777
 
@@ -350,9 +336,6 @@
 web_playbook = ""
 
 ## Set the become (sudo) user name to change to for installing the services
-<<<<<<< HEAD
-ansible_become_user = "root"
-=======
 ## leave blank to utilise a non privileged user based installation
 ansible_become_user = "root"
 
@@ -360,5 +343,4 @@
 # reverse proxy doesn't the user that deploys the web doesn't have access to
 # port 80 and 443 in this case you will have to deploy the reverse proxy
 # yourself.
-deploy_web_server = true
->>>>>>> ff6b47b4
+deploy_web_server = true