--- conflicted
+++ resolved
@@ -46,14 +46,10 @@
     @staticmethod
     def get_container_cmd() -> str:
         """Get the command of the container."""
-<<<<<<< HEAD
-        for cmd in ("podman", "docker", "apptainer"):
-=======
         engines = ["docker", "podman"]
         if getuser() != "root":
             engines = engines[::-1]
         for cmd in engines:
->>>>>>> ff6b47b4
             cont_cmd = shutil.which(cmd)
             if cont_cmd:
                 return cont_cmd
@@ -95,29 +91,6 @@
         _args = self._kwargs_to_list(**kwargs)
         return [command] + _args + list(args)
 
-    def compose(self, *args, **kwargs) -> List[str]:
-        """User the compose command.
-
-        Parameters
-        ----------
-        **kwargs: Any
-            Additional command line arguments
-        Returns
-        -------
-        list[str]: Constructed command line arguemnts.
-        """
-        container_cmd = Path(self.get_container_cmd()).name
-        command = shutil.which(f"{container_cmd}-compose")
-        if not command:
-            txt = (
-                f"{container_cmd} is available but not {container_cmd}-compose"
-                " which should be installed on the system."
-            )
-            print(txt, file=sys.stderr)
-            raise ValueError(txt)
-        _args = self._kwargs_to_list(**kwargs)
-        return [command] + _args + list(args)
-
     def network(self, sub_command: str, *flags: str) -> List[str]:
         """Interact with the network sub commands.
 
