--- conflicted
+++ resolved
@@ -57,33 +57,6 @@
 
   vars:
     ansible_python_interpreter: "{{ web_ansible_python_interpreter }}"
-<<<<<<< HEAD
-    service_dir: /opt/freva/{{project_name}}/web_service
-    compose_file: /opt/freva/compose_services/{{web_name}}-compose.yml
-    web_volumes:
-      - "{{ core_root_dir }}:{{ core_root_dir }}:ro"
-      - "{{ core_scheduler_output_dir}}:{{ core_scheduler_output_dir }}:ro"
-      - "/opt/freva/{{project_name}}/web_service/static:/opt/freva_web/static:z"
-      - "{{core_base_dir_location}}:{{core_base_dir_location}}:ro"
-    apache_volumes:
-      - "/opt/freva/{{project_name}}/web_service/freva_web.conf:/usr/local/apache2/conf/httpd.conf:z"
-      - "/opt/freva/{{project_name}}/web_service/server-cert.crt:/etc/ssl/certs/server-cert.crt:z"
-      - "/opt/freva/{{project_name}}/web_service/server-key.key:/etc/ssl/private/server-key.key:z"
-      - "/opt/freva/{{project_name}}/web_service/cacert.pem:/etc/ssl/certs/cacert.pem:z"
-      - "/opt/freva/{{project_name}}/web_service/static:/srv/static:z"
-      - "/opt/freva/{{project_name}}/web_service/prepare-httpd:/usr/local/bin/prepare-httpd:z"
-      - "{{ core_preview_path }}:/srv/static/preview:z"
-    docker_apache_cmd: >
-        --rm
-        -e SCHEDULER_DIR={{core_scheduler_output_dir}}
-        -e UID=$(id -u {{ansible_user}})
-        -e GID=$(id -g {{ansible_user}})
-        --name "{{project_name}}-httpd"
-        --security-opt label=disable
-        -e DATABROWSER_HOST={{web_databrowser_host}}
-        -e FREVA_HOST={{web_server_name}} -p 80:80 -p 443:443
-        httpd:latest /usr/local/bin/prepare-httpd
-=======
     service_dir: '{{web_data_path|expanduser}}/{{project_name}}/web_service'
     compose_file: '{{web_data_path|expanduser}}/compose_services/{{web_name}}-compose.yml'
     web_volumes:
@@ -99,7 +72,6 @@
       - "{{web_data_path|expanduser}}/{{project_name}}/web_service/static:/srv/static:z"
       - "{{web_data_path|expanduser}}/{{project_name}}/web_service/prepare-httpd:/usr/local/bin/prepare-httpd:z"
       - "{{ core_preview_path | expanduser}}:/srv/static/preview:z"
->>>>>>> ff6b47b4
     redis_name: "{{ project_name }}-redis"
     apache_name: "{{project_name}}-httpd"
     web_name: "{{project_name}}-web"
@@ -145,10 +117,6 @@
         systemctl reset-failed;
         /tmp/docker-or-podman stop {{web_name}} {{apache_name}} {{redis_name}};
         /tmp/docker-or-podman rm {{web_name}} {{redis_name}} {{apache_name}};
-<<<<<<< HEAD
-        /tmp/docker-or-podman rmi -f docker.io/redis ghcr.io/freva-clint/freva-web docker.io/httpd;
-=======
->>>>>>> ff6b47b4
         echo 0
       ignore_errors: true
       become: "{{use_become}}"
@@ -170,11 +138,7 @@
         mode: "0775"
     - name: Creating compose directory structure
       file:
-<<<<<<< HEAD
-        path: /opt/freva/compose_services
-=======
         path: '{{web_data_path|expanduser}}/compose_services'
->>>>>>> ff6b47b4
         state: directory
         recurse: true
       become: "{{use_become}}"
@@ -212,11 +176,8 @@
       become: "{{use_become}}"
       shell: |
         /tmp/create_systemd.py {{web_name}} compose --enable --project-name {{web_name}} -f {{compose_file}} up --remove-orphans
-<<<<<<< HEAD
-=======
       environment:
         DEBUG: '{{ debug }}'
->>>>>>> ff6b47b4
       when: systemctl.stat.exists == true
     - pause: seconds=15
     - name: Restarting services
