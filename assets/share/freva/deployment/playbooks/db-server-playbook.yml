--- conflicted
+++ resolved
@@ -3,26 +3,6 @@
 
   vars:
     ansible_python_interpreter: "{{ db_ansible_python_interpreter }}"
-<<<<<<< HEAD
-    compose_file: /opt/freva/compose_services/{{db_name}}-compose.yml
-    db_volumes:
-      - /opt/freva/freva-service-config/mysql/create_tables.sql:/docker-entrypoint-initdb.d/002_create_tables.sql:z
-      - /opt/freva/freva-service-config/mysql/daily_backup.sh:/usr/local/bin/daily_backup:z
-      - /opt/freva/{{project_name}}/db_service:/var/lib/mysql:z
-    docker_cmd: >
-        --network {{ project_name }} -v
-        /opt/freva/{{project_name}}/db_service:/var/lib/mysql:z
-        -e HOST={{ db_host }}
-        -e NUM_BACKUPS=7
-        -e PROJECT={{ project_name }}
-        -e MYSQL_USER={{db_user}}
-        -e MYSQL_PASSWORD='{{db_passwd}}'
-        -e MYSQL_DATABASE={{db}}
-        -e BACKUP_DIR=/var/lib/mysql/backup
-        -p {{ db_port }}:3306
-        -v /opt/freva/freva-service-config/mysql/create_tables.sql:/docker-entrypoint-initdb.d/002_create_tables.sql:z
-        -v /opt/freva/freva-service-config/mysql/daily_backup.sh:/usr/local/bin/daily_backup:z
-=======
     ansible_become_user: "{{ db_ansible_become_user | default('root') }}"
     compose_file: '{{db_data_path|expanduser}}/compose_services/{{db_name}}-compose.yml'
     db_volumes:
@@ -37,28 +17,12 @@
         -e MYSQL_DATABASE={{db}}
         -v '{{db_data_path|expanduser}}/freva-service-config/mysql/create_tables.sql:/docker-entrypoint-initdb.d/002_create_tables.sql:z'
         -v '{{db_data_path|expanduser}}/freva-service-config/mysql/daily_backup.sh:/usr/local/bin/daily_backup:z'
->>>>>>> ff6b47b4
         --rm
         --name {{db_name}}
         -e MYSQL_ROOT_PASSWORD={{ root_passwd }}
         -t docker.io/mariadb:latest
     skip_tables_cmd: >
         --network {{ project_name }} -v
-<<<<<<< HEAD
-        /opt/freva/{{project_name}}/db_service:/var/lib/mysql:z
-        -e HOST={{ db_host }}
-        -e NUM_BACKUPS=7
-        -e PROJECT={{ project_name }}
-        -e MYSQL_USER={{db_user}}
-        -e MYSQL_PASSWORD='{{db_passwd}}'
-        -e MYSQL_DATABASE={{db}}
-        -e BACKUP_DIR=/var/lib/mysql/backup
-        -p {{ db_port }}:3306
-        -e MYSQL_ROOT_PASSWORD={{ root_passwd }}
-        --name {{db_name}}
-        -v /opt/freva/freva-service-config/mysql/create_tables.sql:/docker-entrypoint-initdb.d/002_create_tables.sql:z
-        -v /opt/freva/freva-service-config/mysql/daily_backup.sh:/usr/local/bin/daily_backup:z
-=======
         '{{db_data_path|expanduser}}/{{project_name}}/db_service:/var/lib/mysql:z'
         -e MYSQL_USER={{db_user}}
         -e MYSQL_PASSWORD='{{db_passwd}}'
@@ -66,7 +30,6 @@
         --name {{db_name}}
         -v '{{db_data_path|expanduser}}/freva-service-config/mysql/create_tables.sql:/docker-entrypoint-initdb.d/002_create_tables.sql:z'
         -v '{{db_data_path|expanduser}}/freva-service-config/mysql/daily_backup.sh:/usr/local/bin/daily_backup:z'
->>>>>>> ff6b47b4
         -v /tmp/reset_root_pw.sh:/tmp/reset_root_pw.sh:z
         -t docker.io/mariadb:latest mariadbd-safe --skip-grant-tables
     continer_name: "{{ db_name }}"
@@ -100,11 +63,7 @@
       file:
         state: absent
         force: true
-<<<<<<< HEAD
-        path: "/opt/freva/freva-service-config/"
-=======
         path: "{{db_data_path|expanduser}}/freva-service-config/"
->>>>>>> ff6b47b4
       become: "{{use_become}}"
     - name: Pulling container
       become: "{{use_become}}"
@@ -143,11 +102,7 @@
       become: "{{use_become}}"
       git:
         repo: https://github.com/FREVA-CLINT/freva-service-config.git
-<<<<<<< HEAD
-        dest: /opt/freva/freva-service-config
-=======
         dest: '{{db_data_path|expanduser}}/freva-service-config'
->>>>>>> ff6b47b4
         update: true
     - name: Preparing the root password reset I
       become: "{{use_become}}"
@@ -171,31 +126,6 @@
         /tmp/docker-or-podman rm -f {{db_name}}
     - name: Creating compose directory structure
       file:
-<<<<<<< HEAD
-        path: /opt/freva/compose_services
-        state: directory
-        recurse: true
-      become: "{{use_become}}"
-    - name: Creating compose file
-      become: "{{use_become}}"
-      template:
-        src: "{{ asset_dir }}/playbooks/db-server-compose-template.yml"
-        dest: "/opt/freva/compose_services/{{db_name}}-compose.yml"
-    - name: Creating system services
-      become: "{{use_become}}"
-      shell: |
-        /tmp/create_systemd.py {{db_name}} compose --enable --project-name {{db_name}} -f {{compose_file}} up --remove-orphans
-      when: systemctl.stat.exists == true
-    - name: Creating cron jobs
-      become: "{{use_become}}"
-      shell: sh /tmp/create_cron.sh "{{ db_name }}" "{{db_email}}"
-      when: cron.stat.exists == true
-    - pause: seconds=5
-    - name: Creating potentially missing tables
-      become: "{{use_become}}"
-      shell: |
-        /tmp/docker-or-podman exec -it {{db_name}} /bin/sh -c 'mariadb -u root -p{{root_passwd}} {{db}} < /docker-entrypoint-initdb.d/002_create_tables.sql'
-=======
         path: '{{db_data_path|expanduser}}/compose_services'
         state: directory
         recurse: true
@@ -217,7 +147,6 @@
       shell: sh /tmp/create_cron.sh "{{ db_name }}" "{{db_email}}"
       when: cron.stat.exists == true and debug == false
     - pause: seconds=5
->>>>>>> ff6b47b4
     - name: Deleting auxillary files
       become: "{{use_become}}"
       file:
