"""The Freva deployment Text User Interface (TUI) helps to configure a
deployment setup for a new instance of freva."""

from __future__ import annotations

import json
import threading
import time
from pathlib import Path
from typing import Any, Dict, List, cast

import appdirs
import npyscreen
import tomlkit

from freva_deployment.utils import asset_dir, config_dir, load_config

from .base import BaseForm, VarForm, selectFile
from .deploy_forms import (
    CoreScreen,
    DatabrowserScreen,
    DBScreen,
    RunForm,
    WebScreen,
)


class MainApp(npyscreen.NPSAppManaged):
    config: dict[str, Any] = dict()

    @property
    def steps(self) -> list[str]:
        """Get the deploy steps."""
        steps = []
        for step, form_obj in self._forms.items():
            if form_obj.use.value and step not in steps:
                steps.append(step)
        return steps

    def onStart(self) -> None:
        """When Application starts, set up the Forms that will be used."""
        npyscreen.setTheme(npyscreen.Themes.ElegantTheme)
        self.cache_dir.mkdir(exist_ok=True, parents=True)
        self.setup: dict[str, Any] = {}
        self._forms: dict[str, BaseForm] = {}
        self.current_form = "core"
        self.init()
        self.thread_stop = threading.Event()
        self.start_auto_save()

    def init(self) -> None:
        self._steps_lookup = {
            "core": "MAIN",
            "web": "SECOND",
            "databrowser": "FOURTH",
            "db": "THIRD",
        }
        self.config = cast(Dict[str, Any], self._read_cache("config", {}))
        for step in self._steps_lookup.keys():
            self.config.setdefault(step, {"hosts": "", "config": {}})
        self._add_froms()

    def reset(self) -> None:
        npyscreen.blank_terminal()
        self.init()

    def start_auto_save(self) -> None:
        """(Re)-Start the auto save thread."""
        self._save_thread = threading.Thread(target=self._auto_save)
        self._save_thread.daemon = True
        self._save_thread.start()

    def _add_froms(self) -> None:
        """Add forms to edit the deploy steps to the main window."""
        self._forms["core"] = self.addForm(
            "MAIN",
            CoreScreen,
            name="Core deployment",
        )
        self._forms["web"] = self.addForm(
            "SECOND", WebScreen, name="Web deployment"
        )
        self._forms["db"] = self.addForm(
            "THIRD", DBScreen, name="Database deployment"
        )
        self._forms["databrowser"] = self.addForm(
            "FOURTH", DatabrowserScreen, name="Databrowser deployment"
        )
        self._setup_form = self.addForm(
            "SETUP", RunForm, name="Apply the Deployment"
        )

    def exit_application(self, *args, **kwargs) -> None:
        value = npyscreen.notify_ok_cancel(
            kwargs.get("msg", "Exit Application?"), title=""
        )
        if value is True:
            self.thread_stop.set()
            self.setNextForm(None)
            self.save_config_to_file(save_file=kwargs.get("save_file"))
            self.editing = False
            self.switchFormNow()

    def change_form(self, name: str) -> None:
        # Switch forms.  NB. Do *not* call the .edit() method directly (which
        # would lead to a memory leak and ultimately a recursion error).
        # Instead, use the method .switchForm to change forms.
        self.switchForm(name)

        # By default the application keeps track of every form visited.
        # There's no harm in this, but we don't need it so:
        self.resetHistory()

    def check_missing_config(self, stop_at_missing: bool = True) -> str | None:
        """Evaluate all forms."""
        for step, form_obj in self._forms.items():
            cfg = form_obj.check_config(notify=stop_at_missing)
            if cfg is None and stop_at_missing:
                return self._steps_lookup[step]
            try:
                self.config[step] = cfg
            except Exception as error:
                raise ValueError((step, cfg))
                raise error
        return None

    def _auto_save(self) -> None:
        """Auto save the current configuration."""
        while not self.thread_stop.is_set():
            time.sleep(0.5)
            if self.thread_stop.is_set():
                break
            try:
                self.check_missing_config(stop_at_missing=False)
                self.save_config_to_file()
            except Exception:
                pass

    def save_dialog(self, *args, **kwargs) -> None:
        """Create a dialoge that allows for saving the config file."""

        the_selected_file = selectFile(
            select_dir=False, must_exist=False, file_extentions=[".toml"]
        )
        if the_selected_file:
            the_selected_file = Path(the_selected_file).with_suffix(".toml")
            the_selected_file = str(the_selected_file.expanduser().absolute())
            self.check_missing_config(stop_at_missing=False)
            self._setup_form.inventory_file.value = the_selected_file
            self.save_config_to_file(
                save_file=the_selected_file, write_toml_file=True
            )

    def _update_config(self, config_file: Path | str) -> None:
        """Update the main window after a new configuration has been loaded."""

        try:
            with open(config_file) as f:
                self.config = tomlkit.load(f)
        except Exception:
            return
        self.resetHistory()
        self.editing = True
        self.switchFormNow()
        self._add_froms()
        self._setup_form.inventory_file.value = config_file

    def load_dialog(self, *args, **kwargs) -> None:
        """Create a dialoge that allows for loading a config file."""

        the_selected_file = selectFile(
            select_dir=False, must_exist=True, file_extentions=[".toml"]
        )
        if the_selected_file:
            self._update_config(the_selected_file)
            self.save_config_to_file()

    def save_config_to_file(self, **kwargs) -> Path | None:
        """Save the status of the tui to file."""
        try:
            return self._save_config_to_file(**kwargs)
        except Exception as error:
            npyscreen.notify_confirm(
                title="Error",
                message=f"Couldn't save config:\n{error}",
            )
            raise

    def get_save_file(self, save_file: Path | None = None) -> str:
        """Get the name of the file where the config should be stored to."""
        cache_file = self.cache_dir / ".temp_file.toml"
        if save_file:
            save_file = Path(save_file).expanduser().absolute()
        return str(save_file or cache_file)

    def _save_config_to_file(
        self,
        write_toml_file: bool = False,
        save_file: Path | None = None,
    ) -> Path | None:
        cert_files = dict(
            public_keyfile=self._setup_form.public_keyfile.value or "",
            private_keyfile=self._setup_form.private_keyfile.value or "",
        )
        for key, value in cert_files.items():
            if value and "cfd" not in value.lower():
                cert_files[key] = str(Path(value).expanduser().absolute())
        project_name = self._setup_form.project_name.value
        bools = {}
        for key, value in (
            ("ssh_pw", self._setup_form.use_ssh_pw.value),
            ("local_debug", self._setup_form.local_debug.value),
            ("gen_keys", self._setup_form.gen_keys.value),
        ):
            if isinstance(value, list):
                bools[key] = bool(value[0])
            else:
                bools[key] = bool(value)
        try:
            ssh_port = int(self._setup_form.ssh_port.value)
        except ValueError:
            ssh_port = 22
        self.config["certificates"] = cert_files
        self.config["project_name"] = project_name or ""
        config = {
            **bools,
            **{
                "save_file": self.get_save_file(save_file),
                "steps": self.steps,
                "ssh_port": ssh_port,
                "config": self.config,
            },
        }
        with open(self.cache_dir / "freva_deployment.json", "w") as f:
            json.dump({k: v for (k, v) in config.items()}, f, indent=3)
        if write_toml_file is False:
            return None

        try:
<<<<<<< HEAD
            config_tmpl = load_config(self.save_file)
        except FileNotFoundError:
=======
>>>>>>> ff6b47b4
            config_tmpl = load_config(asset_dir / "config" / "inventory.toml")
        except Exception:
            config_tmpl = self.config
        config_tmpl["certificates"] = cert_files
        config_tmpl["project_name"] = project_name
        for step, settings in self.config.items():
            if step in ("certificates", "project_name"):
                continue
            config_tmpl[step]["hosts"] = settings["hosts"]
            for key, config in settings["config"].items():
                config_tmpl[step]["config"][key] = config
        Path(self.save_file).parent.mkdir(exist_ok=True, parents=True)
        with open(self.save_file, "w") as f:
            toml_string = tomlkit.dumps(config_tmpl)
            f.write(toml_string)
        return Path(self.save_file)

    @property
    def cache_dir(self) -> Path:
        """The user cachedir."""
        return Path(appdirs.user_cache_dir()) / "freva-deployment"

    def _read_cache(
        self, key: str, default: str | list | bool | dict[str, str] = ""
    ) -> str | bool | list | dict[str, str]:
        try:
            with open(self.cache_dir / "freva_deployment.json", "r") as f:
                return json.load(f).get(key, default)
        except (FileNotFoundError, json.decoder.JSONDecodeError):
            return default

    @property
    def _steps(self) -> list[str]:
        """Read the deployment-steps from the cache."""
        return cast(
            List[str],
            self._read_cache("steps", ["core", "web", "db", "databrowser"]),
        )

    def read_cert_file(self, key: str) -> str:
        """Read the certificate file from the cache."""
        cert_file = cast(str, self.config.get("certificates", {}).get(key, ""))
        if cert_file:
            return cert_file
        return cast(str, self._read_cache(key, ""))

    @property
    def save_file(self) -> str:
        """Read the file that stores the configuration from the cache."""
        fall_back = config_dir / "inventory.toml"
        return cast(str, self._read_cache("save_file", str(fall_back)))


if __name__ == "__main__":
    try:
        main_app = MainApp()
        main_app.run()
    except KeyboardInterrupt:
        pass<|MERGE_RESOLUTION|>--- conflicted
+++ resolved
@@ -237,11 +237,6 @@
             return None
 
         try:
-<<<<<<< HEAD
-            config_tmpl = load_config(self.save_file)
-        except FileNotFoundError:
-=======
->>>>>>> ff6b47b4
             config_tmpl = load_config(asset_dir / "config" / "inventory.toml")
         except Exception:
             config_tmpl = self.config
