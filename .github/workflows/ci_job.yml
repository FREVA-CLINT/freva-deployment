--- conflicted
+++ resolved
@@ -24,11 +24,7 @@
         mkdir .mypy_cache
     -
       name: formating
-<<<<<<< HEAD
-      run: isort --check --profile black -t py311 -l 79 src
-=======
       run: isort -c --profile black -t py311 -l 79 src
->>>>>>> 7ed438c8
     -
       name: type checking
       run: mypy --install-types --non-interactive
